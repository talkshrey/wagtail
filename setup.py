#!/usr/bin/env python

try:
    from setuptools import setup, find_packages
except ImportError:
    from distutils.core import setup


# Hack to prevent stupid TypeError: 'NoneType' object is not callable error on
# exit of python setup.py test # in multiprocessing/util.py _exit_function when
# running python setup.py test (see
# http://www.eby-sarna.com/pipermail/peak/2010-May/003357.html)
try:
    import multiprocessing
except ImportError:
    pass


setup(
    name='wagtail',
    version='0.2',
    description='A Django content management system focused on flexibility and user experience',
    author='Matthew Westcott',
    author_email='matthew.westcott@torchbox.com',
    url='http://wagtail.io/',
    packages=find_packages(),
    include_package_data=True,
    license='BSD',
    long_description=open('README.rst').read(),
    classifiers=[
        'Development Status :: 4 - Beta',
        'Environment :: Web Environment',
        'Intended Audience :: Developers',
        'License :: OSI Approved :: BSD License',
        'Operating System :: OS Independent',
        'Programming Language :: Python',
        'Programming Language :: Python :: 2.7',
        'Framework :: Django',
        'Topic :: Internet :: WWW/HTTP :: Site Management',
    ],
    install_requires=[
        "Django>=1.6.2,<1.7",
        "South>=0.8.4",
        "django-compressor>=1.3",
        "django-libsass>=0.1",
        "django-modelcluster>=0.1",
        "django-taggit==0.11.2",
        "django-treebeard==2.0",
        "Pillow>=2.3.0",
        "beautifulsoup4>=4.3.2",
        "lxml>=3.3.0",
<<<<<<< HEAD
=======
        'unicodecsv>=0.9.4',
>>>>>>> 4fc653ff
        'Unidecode>=0.04.14',
        "BeautifulSoup==3.2.1",  # django-compressor gets confused if we have lxml but not BS3 installed
    ],
    zip_safe=False,
)<|MERGE_RESOLUTION|>--- conflicted
+++ resolved
@@ -49,10 +49,7 @@
         "Pillow>=2.3.0",
         "beautifulsoup4>=4.3.2",
         "lxml>=3.3.0",
-<<<<<<< HEAD
-=======
         'unicodecsv>=0.9.4',
->>>>>>> 4fc653ff
         'Unidecode>=0.04.14',
         "BeautifulSoup==3.2.1",  # django-compressor gets confused if we have lxml but not BS3 installed
     ],
