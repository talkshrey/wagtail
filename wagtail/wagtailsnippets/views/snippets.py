--- conflicted
+++ resolved
@@ -145,14 +145,11 @@
         'snippet_type_name': snippet_type_name,
         'snippet_type_name_plural': snippet_type_name_plural,
         'items': paginated_items,
-<<<<<<< HEAD
         'can_add_snippet': request.user.has_perm(get_permission_name('add', model)),
-=======
         'is_searchable': is_searchable,
         'search_form': search_form,
         'is_searching': is_searching,
         'query_string': search_query,
->>>>>>> 5d0c4caf
     })
 
 
