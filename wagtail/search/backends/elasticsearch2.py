import copy
import json
from urllib.parse import urlparse

from django.db import DEFAULT_DB_ALIAS, models
from django.db.models.sql import Query
from django.db.models.sql.constants import MULTI
from django.utils.crypto import get_random_string
from elasticsearch import Elasticsearch, NotFoundError
from elasticsearch.helpers import bulk

from wagtail.utils.utils import deep_update
from wagtail.search.backends.base import (
    BaseSearchBackend, BaseSearchQueryCompiler, BaseSearchResults)
from wagtail.search.index import (
    FilterField, Indexed, RelatedFields, SearchField, class_is_indexed)
from wagtail.search.query import MatchAll, PlainText


def get_model_root(model):
    """
    This function finds the root model for any given model. The root model is
    the highest concrete model that it descends from. If the model doesn't
    descend from another concrete model then the model is it's own root model so
    it is returned.

    Examples:
    >>> get_model_root(wagtailcore.Page)
    wagtailcore.Page

    >>> get_model_root(myapp.HomePage)
    wagtailcore.Page

    >>> get_model_root(wagtailimages.Image)
    wagtailimages.Image
    """
    if model._meta.parents:
        parent_model = list(model._meta.parents.items())[0][0]
        return get_model_root(parent_model)

    return model


class Elasticsearch2Mapping:
    type_map = {
        'AutoField': 'integer',
        'BinaryField': 'binary',
        'BooleanField': 'boolean',
        'CharField': 'string',
        'CommaSeparatedIntegerField': 'string',
        'DateField': 'date',
        'DateTimeField': 'date',
        'DecimalField': 'double',
        'FileField': 'string',
        'FilePathField': 'string',
        'FloatField': 'double',
        'IntegerField': 'integer',
        'BigIntegerField': 'long',
        'IPAddressField': 'string',
        'GenericIPAddressField': 'string',
        'NullBooleanField': 'boolean',
        'OneToOneField': 'integer',
        'PositiveIntegerField': 'integer',
        'PositiveSmallIntegerField': 'integer',
        'SlugField': 'string',
        'SmallIntegerField': 'integer',
        'TextField': 'string',
        'TimeField': 'date',
    }

    keyword_type = 'string'
    text_type = 'string'
    set_index_not_analyzed_on_filter_fields = True
    edgengram_analyzer_config = {
        'analyzer': 'edgengram_analyzer',
        'search_analyzer': 'standard',
    }

    def __init__(self, model):
        self.model = model

    def get_parent(self):
        for base in self.model.__bases__:
            if issubclass(base, Indexed) and issubclass(base, models.Model):
                return type(self)(base)

    def get_document_type(self):
        return self.model.indexed_get_content_type()

    def get_field_column_name(self, field):
        # Fields in derived models get prefixed with their model name, fields
        # in the root model don't get prefixed at all
        # This is to prevent mapping clashes in cases where two page types have
        # a field with the same name but a different type.
        root_model = get_model_root(self.model)
        definition_model = field.get_definition_model(self.model)

        if definition_model != root_model:
            prefix = definition_model._meta.app_label.lower() + '_' + definition_model.__name__.lower() + '__'
        else:
            prefix = ''

        if isinstance(field, FilterField):
            return prefix + field.get_attname(self.model) + '_filter'
        elif isinstance(field, SearchField):
            return prefix + field.get_attname(self.model)
        elif isinstance(field, RelatedFields):
            return prefix + field.field_name

    def get_content_type(self):
        """
        Returns the content type as a string for the model.

        For example: "wagtailcore.Page"
                     "myapp.MyModel"
        """
        return self.model._meta.app_label + '.' + self.model.__name__

    def get_all_content_types(self):
        """
        Returns all the content type strings that apply to this model.
        This includes the models' content type and all concrete ancestor
        models that inherit from Indexed.

        For example: ["myapp.MyPageModel", "wagtailcore.Page"]
                     ["myapp.MyModel"]
        """
        # Add our content type
        content_types = [self.get_content_type()]

        # Add all ancestor classes content types as well
        ancestor = self.get_parent()
        while ancestor:
            content_types.append(ancestor.get_content_type())
            ancestor = ancestor.get_parent()

        return content_types

    def get_field_mapping(self, field):
        if isinstance(field, RelatedFields):
            mapping = {'type': 'nested', 'properties': {}}
            nested_model = field.get_field(self.model).related_model
            nested_mapping = type(self)(nested_model)

            for sub_field in field.fields:
                sub_field_name, sub_field_mapping = nested_mapping.get_field_mapping(sub_field)
                mapping['properties'][sub_field_name] = sub_field_mapping

            return self.get_field_column_name(field), mapping
        else:
            mapping = {'type': self.type_map.get(field.get_type(self.model), 'string')}

            if isinstance(field, SearchField):
                if mapping['type'] == 'string':
                    mapping['type'] = self.text_type

                if field.boost:
                    mapping['boost'] = field.boost

                if field.partial_match:
                    mapping.update(self.edgengram_analyzer_config)

                mapping['include_in_all'] = True

            elif isinstance(field, FilterField):
                if mapping['type'] == 'string':
                    mapping['type'] = self.keyword_type

                if self.set_index_not_analyzed_on_filter_fields:
                    # Not required on ES5 as that uses the "keyword" type for
                    # filtered string fields
                    mapping['index'] = 'not_analyzed'

                mapping['include_in_all'] = False

            if 'es_extra' in field.kwargs:
                for key, value in field.kwargs['es_extra'].items():
                    mapping[key] = value

            return self.get_field_column_name(field), mapping

    def get_mapping(self):
        # Make field list
        fields = {
            'pk': dict(type=self.keyword_type, store=True, include_in_all=False),
            'content_type': dict(type=self.keyword_type, include_in_all=False),
            '_partials': dict(type=self.text_type, include_in_all=False),
        }
        fields['_partials'].update(self.edgengram_analyzer_config)

        if self.set_index_not_analyzed_on_filter_fields:
            # Not required on ES5 as that uses the "keyword" type for
            # filtered string fields
            fields['pk']['index'] = 'not_analyzed'
            fields['content_type']['index'] = 'not_analyzed'

        fields.update(dict(
            self.get_field_mapping(field) for field in self.model.get_search_fields()
        ))

        return {
            self.get_document_type(): {
                'properties': fields,
            }
        }

    def get_document_id(self, obj):
        return obj.indexed_get_toplevel_content_type() + ':' + str(obj.pk)

    def _get_nested_document(self, fields, obj):
        doc = {}
        partials = []
        model = type(obj)
        mapping = type(self)(model)

        for field in fields:
            value = field.get_value(obj)
            doc[mapping.get_field_column_name(field)] = value

            # Check if this field should be added into _partials
            if isinstance(field, SearchField) and field.partial_match:
                partials.append(value)

        return doc, partials

    def get_document(self, obj):
        # Build document
        doc = dict(pk=str(obj.pk), content_type=self.get_all_content_types())
        partials = []
        for field in self.model.get_search_fields():
            value = field.get_value(obj)

            if isinstance(field, RelatedFields):
                if isinstance(value, models.Manager):
                    nested_docs = []

                    for nested_obj in value.all():
                        nested_doc, extra_partials = self._get_nested_document(field.fields, nested_obj)
                        nested_docs.append(nested_doc)
                        partials.extend(extra_partials)

                    value = nested_docs
                elif isinstance(value, models.Model):
                    value, extra_partials = self._get_nested_document(field.fields, value)
                    partials.extend(extra_partials)

            doc[self.get_field_column_name(field)] = value

            # Check if this field should be added into _partials
            if isinstance(field, SearchField) and field.partial_match:
                partials.append(value)

        # Add partials to document
        doc['_partials'] = partials

        return doc

    def __repr__(self):
        return '<ElasticsearchMapping: %s>' % (self.model.__name__, )


class Elasticsearch2SearchQueryCompiler(BaseSearchQueryCompiler):
    mapping_class = Elasticsearch2Mapping
    DEFAULT_OPERATOR = 'or'

    def __init__(self, *args, **kwargs):
        super(Elasticsearch2SearchQueryCompiler, self).__init__(*args, **kwargs)
        self.mapping = self.mapping_class(self.queryset.model)

        # Convert field names into index column names
        if self.fields:
            fields = []
            searchable_fields = {f.field_name: f for f in self.queryset.model.get_searchable_search_fields()}
            for field_name in self.fields:
                if field_name in searchable_fields:
                    field_name = self.mapping.get_field_column_name(searchable_fields[field_name])

                fields.append(field_name)

            self.remapped_fields = fields
        else:
            self.remapped_fields = None

    def _process_lookup(self, field, lookup, value):
        column_name = self.mapping.get_field_column_name(field)

        if lookup == 'exact':
            if value is None:
                return {
                    'missing': {
                        'field': column_name,
                    }
                }
            else:
                return {
                    'term': {
                        column_name: value,
                    }
                }

        if lookup == 'isnull':
            if value:
                return {
                    'missing': {
                        'field': column_name,
                    }
                }
            else:
                return {
                    'exists': {
                        'field': column_name,
                    }
                }

        if lookup in ['startswith', 'prefix']:
            return {
                'prefix': {
                    column_name: value,
                }
            }

        if lookup in ['gt', 'gte', 'lt', 'lte']:
            return {
                'range': {
                    column_name: {
                        lookup: value,
                    }
                }
            }

        if lookup == 'range':
            lower, upper = value

            return {
                'range': {
                    column_name: {
                        'gte': lower,
                        'lte': upper,
                    }
                }
            }

        if lookup == 'in':
            if isinstance(value, Query):
                db_alias = self.queryset._db or DEFAULT_DB_ALIAS
                resultset = value.get_compiler(db_alias).execute_sql(result_type=MULTI)
                value = [row[0] for chunk in resultset for row in chunk]

            elif not isinstance(value, list):
                value = list(value)
            return {
                'terms': {
                    column_name: value,
                }
            }

    def _connect_filters(self, filters, connector, negated):
        if filters:
            if len(filters) == 1:
                filter_out = filters[0]
            else:
                filter_out = {
                    connector.lower(): [
                        fil for fil in filters if fil is not None
                    ]
                }

            if negated:
                filter_out = {
                    'not': filter_out
                }

            return filter_out

    def get_inner_query(self):
<<<<<<< HEAD
        if isinstance(self.query, MatchAll):
            return {'match_all': {}}

        if not isinstance(self.query, PlainText):
            raise NotImplementedError(
                '`%s` is not supported by the Elasticsearch search backend.'
                % self.query.__class__.__name__)

        fields = self.fields or ['_all', '_partials']
        operator = self.query.operator

        if len(fields) == 1:
            if operator == 'or':
                return {
                    'match': {
                        fields[0]: self.query.query_string,
=======
        if self.query_string is not None:
            fields = self.remapped_fields or ['_all', '_partials']

            if len(fields) == 1:
                if self.operator == 'or':
                    query = {
                        'match': {
                            fields[0]: self.query_string,
                        }
                    }
                else:
                    query = {
                        'match': {
                            fields[0]: {
                                'query': self.query_string,
                                'operator': self.operator,
                            }
                        }
>>>>>>> 3097e5e6
                    }
                }
            return {
                'match': {
                    fields[0]: {
                        'query': self.query.query_string,
                        'operator': operator,
                    }
                }
            }

        query = {
            'multi_match': {
                'query': self.query.query_string,
                'fields': fields,
            }
        }
        if operator != 'or':
            query['multi_match']['operator'] = operator
        return query

    def get_content_type_filter(self):
        # Query content_type using a "match" query. See comment in
        # Elasticsearch2Mapping.get_document for more details
        content_type = self.mapping_class(self.queryset.model).get_content_type()

        return {
            'match': {
                'content_type': content_type
            }
        }

    def get_filters(self):
        filters = []

        # Filter by content type
        filters.append(self.get_content_type_filter())

        # Apply filters from queryset
        queryset_filters = self._get_filters_from_queryset()
        if queryset_filters:
            filters.append(queryset_filters)

        return filters

    def get_query(self):
        inner_query = self.get_inner_query()
        filters = self.get_filters()

        if len(filters) == 1:
            return {
                'filtered': {
                    'query': inner_query,
                    'filter': filters[0],
                }
            }
        elif len(filters) > 1:
            return {
                'filtered': {
                    'query': inner_query,
                    'filter': {
                        'and': filters,
                    }
                }
            }
        else:
            return inner_query

    def get_sort(self):
        # Ordering by relevance is the default in Elasticsearch
        if self.order_by_relevance:
            return

        # Get queryset and make sure its ordered
        if self.queryset.ordered:
            sort = []

            for reverse, field in self._get_order_by():
                column_name = self.mapping.get_field_column_name(field)

                sort.append({
                    column_name: 'desc' if reverse else 'asc'
                })

            return sort

        else:
            # Order by pk field
            return ['pk']

    def __repr__(self):
        return json.dumps(self.get_query())


class Elasticsearch2SearchResults(BaseSearchResults):
    fields_param_name = 'fields'

    def _get_es_body(self, for_count=False):
        body = {
            'query': self.query_compiler.get_query()
        }

        if not for_count:
            sort = self.query_compiler.get_sort()

            if sort is not None:
                body['sort'] = sort

        return body

    def _get_results_from_hits(self, hits):
        """
        Yields Django model instances from a page of hits returned by Elasticsearch
        """
        # Get pks from results
        pks = [hit['fields']['pk'][0] for hit in hits]
        scores = {str(hit['fields']['pk'][0]): hit['_score'] for hit in hits}

        # Initialise results dictionary
        results = {str(pk): None for pk in pks}

        # Find objects in database and add them to dict
        for obj in self.query_compiler.queryset.filter(pk__in=pks):
            results[str(obj.pk)] = obj

            if self._score_field:
                setattr(obj, self._score_field, scores.get(str(obj.pk)))

        # Yield results in order given by Elasticsearch
        for pk in pks:
            result = results[str(pk)]
            if result:
                yield result

    def _do_search(self):
        PAGE_SIZE = 100

        if self.stop is not None:
            limit = self.stop - self.start
        else:
            limit = None

        use_scroll = limit is None or limit > PAGE_SIZE

        params = {
            'index': self.backend.get_index_for_model(self.query_compiler.queryset.model).name,
            'body': self._get_es_body(),
            '_source': False,
            self.fields_param_name: 'pk',
        }

        if use_scroll:
            params.update({
                'scroll': '2m',
                'size': PAGE_SIZE,
            })

            # The scroll API doesn't support offset, manually skip the first results
            skip = self.start

            # Send to Elasticsearch
            page = self.backend.es.search(**params)

            while True:
                hits = page['hits']['hits']

                if len(hits) == 0:
                    break

                # Get results
                if skip < len(hits):
                    for result in self._get_results_from_hits(hits):
                        if limit is not None and limit == 0:
                            break

                        if skip == 0:
                            yield result

                            if limit is not None:
                                limit -= 1
                        else:
                            skip -= 1

                    if limit is not None and limit == 0:
                        break
                else:
                    # Skip whole page
                    skip -= len(hits)

                # Fetch next page of results
                if '_scroll_id' not in page:
                    break

                page = self.backend.es.scroll(scroll_id=page['_scroll_id'], scroll='2m')

            # Clear the scroll
            if '_scroll_id' in page:
                self.backend.es.clear_scroll(scroll_id=page['_scroll_id'])
        else:
            params.update({
                'from_': self.start,
                'size': limit or PAGE_SIZE,
            })

            # Send to Elasticsearch
            hits = self.backend.es.search(**params)['hits']['hits']

            # Get results
            for result in self._get_results_from_hits(hits):
                yield result

    def _do_count(self):
        # Get count
        hit_count = self.backend.es.count(
            index=self.backend.get_index_for_model(self.query_compiler.queryset.model).name,
            body=self._get_es_body(for_count=True),
        )['count']

        # Add limits
        hit_count -= self.start
        if self.stop is not None:
            hit_count = min(hit_count, self.stop - self.start)

        return max(hit_count, 0)


class Elasticsearch2Index:
    def __init__(self, backend, name):
        self.backend = backend
        self.es = backend.es
        self.mapping_class = backend.mapping_class
        self.name = name

    def put(self):
        self.es.indices.create(self.name, self.backend.settings)

    def delete(self):
        try:
            self.es.indices.delete(self.name)
        except NotFoundError:
            pass

    def exists(self):
        return self.es.indices.exists(self.name)

    def is_alias(self):
        return self.es.indices.exists_alias(name=self.name)

    def aliased_indices(self):
        """
        If this index object represents an alias (which appear the same in the
        Elasticsearch API), this method can be used to fetch the list of indices
        the alias points to.

        Use the is_alias method if you need to find out if this an alias. This
        returns an empty list if called on an index.
        """
        return [
            self.backend.index_class(self.backend, index_name)
            for index_name in self.es.indices.get_alias(name=self.name).keys()
        ]

    def put_alias(self, name):
        """
        Creates a new alias to this index. If the alias already exists it will
        be repointed to this index.
        """
        self.es.indices.put_alias(name=name, index=self.name)

    def add_model(self, model):
        # Get mapping
        mapping = self.mapping_class(model)

        # Put mapping
        self.es.indices.put_mapping(
            # pass update_all_types=True as a workaround to avoid "Can't redefine search field" errors -
            # see https://github.com/wagtail/wagtail/issues/2968
            index=self.name, doc_type=mapping.get_document_type(), body=mapping.get_mapping(),
            update_all_types=True
        )

    def add_item(self, item):
        # Make sure the object can be indexed
        if not class_is_indexed(item.__class__):
            return

        # Get mapping
        mapping = self.mapping_class(item.__class__)

        # Add document to index
        self.es.index(
            self.name, mapping.get_document_type(), mapping.get_document(item), id=mapping.get_document_id(item)
        )

    def add_items(self, model, items):
        if not class_is_indexed(model):
            return

        # Get mapping
        mapping = self.mapping_class(model)
        doc_type = mapping.get_document_type()

        # Create list of actions
        actions = []
        for item in items:
            # Create the action
            action = {
                '_index': self.name,
                '_type': doc_type,
                '_id': mapping.get_document_id(item),
            }
            action.update(mapping.get_document(item))
            actions.append(action)

        # Run the actions
        bulk(self.es, actions)

    def delete_item(self, item):
        # Make sure the object can be indexed
        if not class_is_indexed(item.__class__):
            return

        # Get mapping
        mapping = self.mapping_class(item.__class__)

        # Delete document
        try:
            self.es.delete(
                self.name,
                mapping.get_document_type(),
                mapping.get_document_id(item),
            )
        except NotFoundError:
            pass  # Document doesn't exist, ignore this exception

    def refresh(self):
        self.es.indices.refresh(self.name)

    def reset(self):
        # Delete old index
        self.delete()

        # Create new index
        self.put()


class ElasticsearchIndexRebuilder:
    def __init__(self, index):
        self.index = index

    def reset_index(self):
        self.index.reset()

    def start(self):
        # Reset the index
        self.reset_index()

        return self.index

    def finish(self):
        self.index.refresh()


class ElasticsearchAtomicIndexRebuilder(ElasticsearchIndexRebuilder):
    def __init__(self, index):
        self.alias = index
        self.index = index.backend.index_class(
            index.backend,
            self.alias.name + '_' + get_random_string(7).lower()
        )

    def reset_index(self):
        # Delete old index using the alias
        # This should delete both the alias and the index
        self.alias.delete()

        # Create new index
        self.index.put()

        # Create a new alias
        self.index.put_alias(self.alias.name)

    def start(self):
        # Create the new index
        self.index.put()

        return self.index

    def finish(self):
        self.index.refresh()

        if self.alias.is_alias():
            # Update existing alias, then delete the old index

            # Find index that alias currently points to, we'll delete it after
            # updating the alias
            old_index = self.alias.aliased_indices()

            # Update alias to point to new index
            self.index.put_alias(self.alias.name)

            # Delete old index
            # aliased_indices() can return multiple indices. Delete them all
            for index in old_index:
                if index.name != self.index.name:
                    index.delete()

        else:
            # self.alias doesn't currently refer to an alias in Elasticsearch.
            # This means that either nothing exists in ES with that name or
            # there is currently an index with the that name

            # Run delete on the alias, just in case it is currently an index.
            # This happens on the first rebuild after switching ATOMIC_REBUILD on
            self.alias.delete()

            # Create the alias
            self.index.put_alias(self.alias.name)


class Elasticsearch2SearchBackend(BaseSearchBackend):
    index_class = Elasticsearch2Index
    query_compiler_class = Elasticsearch2SearchQueryCompiler
    results_class = Elasticsearch2SearchResults
    mapping_class = Elasticsearch2Mapping
    basic_rebuilder_class = ElasticsearchIndexRebuilder
    atomic_rebuilder_class = ElasticsearchAtomicIndexRebuilder

    settings = {
        'settings': {
            'analysis': {
                'analyzer': {
                    'ngram_analyzer': {
                        'type': 'custom',
                        'tokenizer': 'lowercase',
                        'filter': ['asciifolding', 'ngram']
                    },
                    'edgengram_analyzer': {
                        'type': 'custom',
                        'tokenizer': 'lowercase',
                        'filter': ['asciifolding', 'edgengram']
                    }
                },
                'tokenizer': {
                    'ngram_tokenizer': {
                        'type': 'nGram',
                        'min_gram': 3,
                        'max_gram': 15,
                    },
                    'edgengram_tokenizer': {
                        'type': 'edgeNGram',
                        'min_gram': 2,
                        'max_gram': 15,
                        'side': 'front'
                    }
                },
                'filter': {
                    'ngram': {
                        'type': 'nGram',
                        'min_gram': 3,
                        'max_gram': 15
                    },
                    'edgengram': {
                        'type': 'edgeNGram',
                        'min_gram': 1,
                        'max_gram': 15
                    }
                }
            }
        }
    }

    def __init__(self, params):
        super(Elasticsearch2SearchBackend, self).__init__(params)

        # Get settings
        self.hosts = params.pop('HOSTS', None)
        self.index_name = params.pop('INDEX', 'wagtail')
        self.timeout = params.pop('TIMEOUT', 10)

        if params.pop('ATOMIC_REBUILD', False):
            self.rebuilder_class = self.atomic_rebuilder_class
        else:
            self.rebuilder_class = self.basic_rebuilder_class

        # If HOSTS is not set, convert URLS setting to HOSTS
        es_urls = params.pop('URLS', ['http://localhost:9200'])
        if self.hosts is None:
            self.hosts = []

            for url in es_urls:
                parsed_url = urlparse(url)

                use_ssl = parsed_url.scheme == 'https'
                port = parsed_url.port or (443 if use_ssl else 80)

                http_auth = None
                if parsed_url.username is not None and parsed_url.password is not None:
                    http_auth = (parsed_url.username, parsed_url.password)

                self.hosts.append({
                    'host': parsed_url.hostname,
                    'port': port,
                    'url_prefix': parsed_url.path,
                    'use_ssl': use_ssl,
                    'verify_certs': use_ssl,
                    'http_auth': http_auth,
                })

        self.settings = copy.deepcopy(self.settings)  # Make the class settings attribute as instance settings attribute
        self.settings = deep_update(self.settings, params.pop("INDEX_SETTINGS", {}))

        # Get Elasticsearch interface
        # Any remaining params are passed into the Elasticsearch constructor
        options = params.pop('OPTIONS', {})

        self.es = Elasticsearch(
            hosts=self.hosts,
            timeout=self.timeout,
            **options)

    def get_index_for_model(self, model):
        # Split models up into separate indices based on their root model.
        # For example, all page-derived models get put together in one index,
        # while images and documents each have their own index.
        root_model = get_model_root(model)
        index_suffix = '__' + root_model._meta.app_label.lower() + '_' + root_model.__name__.lower()

        return self.index_class(self, self.index_name + index_suffix)

    def get_index(self):
        return self.index_class(self, self.index_name)

    def get_rebuilder(self):
        return self.rebuilder_class(self.get_index())

    def reset_index(self):
        # Use the rebuilder to reset the index
        self.get_rebuilder().reset_index()

    def add_type(self, model):
        self.get_index_for_model(model).add_model(model)

    def refresh_index(self):
        self.get_index().refresh()

    def add(self, obj):
        self.get_index_for_model(type(obj)).add_item(obj)

    def add_bulk(self, model, obj_list):
        self.get_index_for_model(model).add_items(model, obj_list)

    def delete(self, obj):
        self.get_index_for_model(type(obj)).delete_item(obj)


SearchBackend = Elasticsearch2SearchBackend<|MERGE_RESOLUTION|>--- conflicted
+++ resolved
@@ -373,7 +373,6 @@
             return filter_out
 
     def get_inner_query(self):
-<<<<<<< HEAD
         if isinstance(self.query, MatchAll):
             return {'match_all': {}}
 
@@ -382,7 +381,7 @@
                 '`%s` is not supported by the Elasticsearch search backend.'
                 % self.query.__class__.__name__)
 
-        fields = self.fields or ['_all', '_partials']
+        fields = self.remapped_fields or ['_all', '_partials']
         operator = self.query.operator
 
         if len(fields) == 1:
@@ -390,26 +389,6 @@
                 return {
                     'match': {
                         fields[0]: self.query.query_string,
-=======
-        if self.query_string is not None:
-            fields = self.remapped_fields or ['_all', '_partials']
-
-            if len(fields) == 1:
-                if self.operator == 'or':
-                    query = {
-                        'match': {
-                            fields[0]: self.query_string,
-                        }
-                    }
-                else:
-                    query = {
-                        'match': {
-                            fields[0]: {
-                                'query': self.query_string,
-                                'operator': self.operator,
-                            }
-                        }
->>>>>>> 3097e5e6
                     }
                 }
             return {
