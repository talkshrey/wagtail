from django import forms
from django.contrib.auth import get_user_model
from django.contrib.auth.forms import AuthenticationForm, PasswordResetForm
from django.utils.translation import ugettext as _
from django.utils.translation import ungettext, ugettext_lazy


class SearchForm(forms.Form):
    def __init__(self, *args, **kwargs):
        _placeholder = kwargs.pop('placeholder', None)
        placeholder_suffix = kwargs.pop('placeholder_suffix', "")
        super(SearchForm, self).__init__(*args, **kwargs)
        if _placeholder is not None:
            placeholder = _placeholder
        else:
            placeholder = 'Search {0}'.format(placeholder_suffix)
        self.fields['q'].widget.attrs = {'placeholder': placeholder}

    q = forms.CharField(label=_("Search term"), widget=forms.TextInput())


class ExternalLinkChooserForm(forms.Form):
    url = forms.URLField(required=True)


class ExternalLinkChooserWithLinkTextForm(forms.Form):
    url = forms.URLField(required=True)
    link_text = forms.CharField(required=True)


class EmailLinkChooserForm(forms.Form):
    email_address = forms.EmailField(required=True)


class EmailLinkChooserWithLinkTextForm(forms.Form):
    email_address = forms.EmailField(required=True)
    link_text = forms.CharField(required=False)


class LoginForm(AuthenticationForm):
    username = forms.CharField(
        max_length=254,
<<<<<<< HEAD
=======
        widget=forms.TextInput(attrs={'placeholder': ugettext_lazy("Enter your username"),
                                      'tabindex': '1',
                                      }),
>>>>>>> 793ebd4c
    )
    password = forms.CharField(
        widget=forms.PasswordInput(attrs={'placeholder': ugettext_lazy("Enter password"),
                                          'tabindex': '2',
                                          }),
    )

    def __init__(self, request=None, *args, **kwargs):
        super(LoginForm, self).__init__(request=request, *args, **kwargs)
        self.fields['username'].widget.attrs['placeholder'] = ugettext_lazy("Enter %s") % self.username_field.verbose_name



class PasswordResetForm(PasswordResetForm):
    email = forms.EmailField(label=ugettext_lazy("Enter your email address to reset your password"), max_length=254)

    def clean(self):
        cleaned_data = super(PasswordResetForm, self).clean()

        # Find users of this email address
        UserModel = get_user_model()
        email = cleaned_data.get('email')
        if not email:
            raise forms.ValidationError(_("Please fill your email address."))
        active_users = UserModel._default_manager.filter(email__iexact=email, is_active=True)

        if active_users.exists():
            # Check if all users of the email address are LDAP users (and give an error if they are)
            found_non_ldap_user = False
            for user in active_users:
                if user.has_usable_password():
                    found_non_ldap_user = True
                    break

            if not found_non_ldap_user:
                # All found users are LDAP users, give error message
                raise forms.ValidationError(_("Sorry, you cannot reset your password here as your user account is managed by another server."))
        else:
            # No user accounts exist
            raise forms.ValidationError(_("This email address is not recognised."))

        return cleaned_data


class CopyForm(forms.Form):
    def __init__(self, *args, **kwargs):
        # CopyPage must be passed a 'page' kwarg indicating the page to be copied
        self.page = kwargs.pop('page')
        can_publish = kwargs.pop('can_publish')
        super(CopyForm, self).__init__(*args, **kwargs)

        self.fields['new_title'] = forms.CharField(initial=self.page.title, label=_("New title"))
        self.fields['new_slug'] = forms.SlugField(initial=self.page.slug, label=_("New slug"))

        pages_to_copy = self.page.get_descendants(inclusive=True)
        subpage_count = pages_to_copy.count() - 1
        if subpage_count > 0:
            self.fields['copy_subpages'] = forms.BooleanField(
                required=False, initial=True, label=_("Copy subpages"),
                help_text=ungettext(
                    "This will copy %(count)s subpage.",
                    "This will copy %(count)s subpages.",
                subpage_count) % {'count': subpage_count})

        if can_publish:
            pages_to_publish_count = pages_to_copy.live().count()
            if pages_to_publish_count > 0:
                # In the specific case that there are no subpages, customise the field label and help text
                if subpage_count == 0:
                    label = _("Publish copied page")
                    help_text = _("This page is live. Would you like to publish its copy as well?")
                else:
                    label = _("Publish copies")
                    help_text = ungettext(
                        "%(count)s of the pages being copied is live. Would you like to publish its copy?",
                        "%(count)s of the pages being copied are live. Would you like to publish their copies?",
                    pages_to_publish_count) % {'count': pages_to_publish_count}

                self.fields['publish_copies'] = forms.BooleanField(
                    required=False, initial=True, label=label, help_text=help_text
                )

    def clean_new_slug(self):
        # Make sure the slug isn't already in use
        slug = self.cleaned_data['new_slug']

        if self.page.get_siblings(inclusive=True).filter(slug=slug).count():
            raise forms.ValidationError(_("This slug is already in use"))
        return slug


class PageViewRestrictionForm(forms.Form):
    restriction_type = forms.ChoiceField(label="Visibility", choices=[
        ('none', ugettext_lazy("Public")),
        ('password', ugettext_lazy("Private, accessible with the following password")),
    ], widget=forms.RadioSelect)
    password = forms.CharField(required=False)

    def clean(self):
        cleaned_data = super(PageViewRestrictionForm, self).clean()

        if cleaned_data.get('restriction_type') == 'password' and not cleaned_data.get('password'):
            self._errors["password"] = self.error_class([_('This field is required.')])
            del cleaned_data['password']

        return cleaned_data<|MERGE_RESOLUTION|>--- conflicted
+++ resolved
@@ -40,12 +40,7 @@
 class LoginForm(AuthenticationForm):
     username = forms.CharField(
         max_length=254,
-<<<<<<< HEAD
-=======
-        widget=forms.TextInput(attrs={'placeholder': ugettext_lazy("Enter your username"),
-                                      'tabindex': '1',
-                                      }),
->>>>>>> 793ebd4c
+        widget=forms.TextInput(attrs={'tabindex': '1',}),
     )
     password = forms.CharField(
         widget=forms.PasswordInput(attrs={'placeholder': ugettext_lazy("Enter password"),
